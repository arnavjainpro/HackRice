--- conflicted
+++ resolved
@@ -1,255 +1,3 @@
-<<<<<<< HEAD
-#!/usr/bin/env python3
-"""
-Scrape all tabs and all pages from:
-https://www.accessdata.fda.gov/scripts/drugshortages/
-
-Outputs:
-  - data/drug_shortages.csv
-  - data/drug_shortages.json  (optional: --json)
-Usage:
-  pip install playwright
-  playwright install
-  python scrape_fda_drug_shortages.py --json
-"""
-
-import asyncio
-import csv
-import json
-import os
-import sys
-from datetime import datetime
-from typing import List, Dict, Optional
-
-from playwright.async_api import async_playwright, Page, TimeoutError as PWTimeoutError
-
-BASE_URL = "https://www.accessdata.fda.gov/scripts/drugshortages/"
-
-OUT_DIR = "data"
-CSV_PATH = os.path.join(OUT_DIR, "drug_shortages.csv")
-JSON_PATH = os.path.join(OUT_DIR, "drug_shortages.json")
-
-# Tweak these if the site is slow
-NAV_TIMEOUT = 30_000   # ms
-STEP_DELAY  = 400      # ms courtesy delay between actions
-
-# ---- Helper functions -------------------------------------------------------
-
-async def gentle_wait(ms: int = STEP_DELAY, page: Optional[Page] = None):
-    if page:
-        await page.wait_for_timeout(ms)
-
-async def get_all_tab_handles(page: Page) -> List[Dict]:
-    """
-    Try to discover tab-like controls in a robust way.
-    Prefer ARIA role=tab; fall back to Bootstrap-like .nav-tabs.
-    Returns a list of dicts: [{"name": "Current Shortages", "locator": Locator}, ...]
-    """
-    tabs = []
-
-    # 1) ARIA tabs (best case)
-    aria_tabs = page.get_by_role("tab")
-    count = await aria_tabs.count()
-    if count > 0:
-        for i in range(count):
-            loc = aria_tabs.nth(i)
-            name = await loc.inner_text()
-            name = " ".join(name.split())
-            tabs.append({"name": name, "locator": loc})
-        return tabs
-
-    # 2) Bootstrap .nav-tabs a
-    candidates = page.locator(".nav-tabs a, ul[role='tablist'] a")
-    count = await candidates.count()
-    for i in range(count):
-        loc = candidates.nth(i)
-        name = await loc.inner_text()
-        name = " ".join(name.split())
-        tabs.append({"name": name, "locator": loc})
-
-    # If no tabs are found, we'll still try to scrape the default (first) table
-    return tabs
-
-async def extract_rows_on_current_page(page: Page, current_tab: str) -> List[Dict]:
-    """
-    Extract rows from the main table on the current view.
-    We grab:
-      - generic_or_active_ingredient (col 1)
-      - status (col 2)
-      - detail_url (if col 1 has a link)
-    """
-    rows = []
-    # Be tolerant to different table IDs; rely on structure.
-    table = page.locator("table:has(thead):has(tbody)")
-    await table.first.wait_for(timeout=NAV_TIMEOUT)
-    tbody_rows = table.first.locator("tbody tr")
-    n = await tbody_rows.count()
-    for i in range(n):
-        tr = tbody_rows.nth(i)
-        tds = tr.locator("td")
-        td_count = await tds.count()
-        if td_count < 2:
-            continue
-
-        # Column 1: text + possible link href
-        cell1 = tds.nth(0)
-        text1 = " ".join((await cell1.inner_text()).split())
-        link = cell1.locator("a")
-        href = None
-        if await link.count() > 0:
-            try:
-                href = await link.first.get_attribute("href")
-                if href and href.startswith("/"):
-                    href = "https://www.accessdata.fda.gov" + href
-            except PWTimeoutError:
-                href = None
-
-        # Column 2: status
-        cell2 = tds.nth(1)
-        text2 = " ".join((await cell2.inner_text()).split())
-
-        rows.append({
-            "tab": current_tab or "",
-            "generic_or_active_ingredient": text1,
-            "status": text2,
-            "detail_url": href or "",
-        })
-    return rows
-
-async def go_to_next_page_if_any(page: Page) -> bool:
-    """
-    Click the 'Next' pagination control if it's enabled/visible.
-    Returns True if we navigated to the next page, False if we are at the last page.
-    """
-    # Targets common DataTables/Bootstrap pagination
-    # Try role=button/link with name "Next"
-    next_candidates = [
-        page.get_by_role("button", name="Next"),
-        page.get_by_role("link", name="Next"),
-        page.locator("a:has-text('Next')"),
-        page.locator("button:has-text('Next')"),
-        page.locator("li.next a, li:has-text('Next') a"),
-    ]
-
-    for cand in next_candidates:
-        try:
-            if await cand.count() == 0:
-                continue
-
-            # If parent li has 'disabled' or element has aria-disabled
-            # treat as not clickable.
-            disabled = False
-            try:
-                aria = await cand.get_attribute("aria-disabled")
-                if aria and aria.lower() in ("true", "1"):
-                    disabled = True
-            except Exception:
-                pass
-
-            # Check if parent li has class disabled
-            try:
-                li_parent = cand.locator("xpath=ancestor::li[1]")
-                if await li_parent.count() > 0:
-                    cls = await li_parent.first.get_attribute("class") or ""
-                    if "disabled" in cls.lower():
-                        disabled = True
-            except Exception:
-                pass
-
-            # Also check computed state
-            if not disabled:
-                if await cand.is_enabled() and await cand.is_visible():
-                    # Click and wait for table to refresh (row text likely changes)
-                    await cand.click()
-                    # Small delay to allow redraw; then wait for network idle-ish
-                    await gentle_wait(page=page)
-                    return True
-        except PWTimeoutError:
-            continue
-        except Exception:
-            continue
-
-    return False
-
-async def scrape_all() -> List[Dict]:
-    async with async_playwright() as pw:
-        browser = await pw.chromium.launch(headless=True)
-        ctx = await browser.new_context(user_agent="Mozilla/5.0 (research scraper; contact: you@example.com)")
-        page = await ctx.new_page()
-        await page.goto(BASE_URL, timeout=NAV_TIMEOUT)
-        await gentle_wait(page=page)
-
-        # Collect all tabs
-        tabs = await get_all_tab_handles(page)
-
-        results: List[Dict] = []
-        scraped_at = datetime.utcnow().isoformat(timespec="seconds") + "Z"
-
-        async def scrape_current_view(current_tab_name: str):
-            # Start from page 1 if there's a "Previous" button; try clicking "1" as a reset
-            # (best-effort; safe if missing)
-            try:
-                page_one = page.get_by_role("link", name="1")
-                if await page_one.count():
-                    await page_one.first.click()
-                    await gentle_wait(page=page)
-            except Exception:
-                pass
-
-            while True:
-                rows = await extract_rows_on_current_page(page, current_tab=current_tab_name)
-                for r in rows:
-                    r["scraped_at"] = scraped_at
-                results.extend(rows)
-
-                advanced = await go_to_next_page_if_any(page)
-                if not advanced:
-                    break
-
-        if not tabs:
-            # No visible tabs; just scrape the default table.
-            await scrape_current_view("Default")
-        else:
-            # Click through each discovered tab and scrape its pagination.
-            for i, tab in enumerate(tabs):
-                name = tab["name"] or f"Tab {i+1}"
-                try:
-                    await tab["locator"].click()
-                    await gentle_wait(page=page)
-                except Exception:
-                    # If click failed, still attempt scraping current view
-                    pass
-                await scrape_current_view(name)
-
-        await browser.close()
-        return results
-
-def write_outputs(rows: List[Dict], write_json: bool = False):
-    os.makedirs(OUT_DIR, exist_ok=True)
-    fieldnames = ["tab", "generic_or_active_ingredient", "status", "detail_url", "scraped_at"]
-
-    # CSV
-    with open(CSV_PATH, "w", newline="", encoding="utf-8") as f:
-        w = csv.DictWriter(f, fieldnames=fieldnames)
-        w.writeheader()
-        w.writerows(rows)
-
-    # JSON (optional)
-    if write_json:
-        with open(JSON_PATH, "w", encoding="utf-8") as f:
-            json.dump(rows, f, ensure_ascii=False, indent=2)
-
-    print(f"Wrote {len(rows)} rows to {CSV_PATH}")
-    if write_json:
-        print(f"Wrote JSON to {JSON_PATH}")
-
-# ---- Main -------------------------------------------------------------------
-
-if __name__ == "__main__":
-    write_json = "--json" in sys.argv
-    rows = asyncio.run(scrape_all())
-    write_outputs(rows, write_json)
-=======
 import pandas as pd
 import requests
 from bs4 import BeautifulSoup
@@ -432,5 +180,4 @@
     
     # Show summary statistics
     print(f"\nDataFrame shape: {df.shape}")
-    print(f"Columns: {list(df.columns)}")
->>>>>>> 678e5229
+    print(f"Columns: {list(df.columns)}")